package com.amazon.connector.s3;

<<<<<<< HEAD
import static org.junit.jupiter.api.Assertions.*;

import com.amazon.connector.s3.common.telemetry.TelemetryConfiguration;
=======
import static com.amazon.connector.s3.S3SeekableInputStreamConfiguration.LOGICAL_IO_PREFIX;
import static com.amazon.connector.s3.S3SeekableInputStreamConfiguration.PHYSICAL_IO_PREFIX;
import static org.junit.jupiter.api.Assertions.*;
import static org.mockito.Mockito.mock;

import com.amazon.connector.s3.common.ConnectorConfiguration;
>>>>>>> 902487c5
import com.amazon.connector.s3.io.logical.LogicalIOConfiguration;
import com.amazon.connector.s3.io.physical.PhysicalIOConfiguration;
import java.util.HashMap;
import java.util.Map;
import org.junit.jupiter.api.Test;

public class S3SeekableInputStreamConfigurationTest {

  private static final String TEST_PREFIX = "s3.connector";

  @Test
  void testDefaultBuilder() {
    S3SeekableInputStreamConfiguration configuration =
        S3SeekableInputStreamConfiguration.builder().build();
    assertEquals(PhysicalIOConfiguration.DEFAULT, configuration.getPhysicalIOConfiguration());
  }

  @Test
  void testDefault() {
    assertEquals(
        S3SeekableInputStreamConfiguration.DEFAULT,
        S3SeekableInputStreamConfiguration.builder().build());
  }

  @Test
  void testNullBlockManagerConfiguration() {
    assertThrows(
        NullPointerException.class,
        () -> S3SeekableInputStreamConfiguration.builder().physicalIOConfiguration(null).build());

    assertThrows(
        NullPointerException.class,
        () -> S3SeekableInputStreamConfiguration.builder().logicalIOConfiguration(null).build());

    assertThrows(
        NullPointerException.class,
        () -> S3SeekableInputStreamConfiguration.builder().telemetryConfiguration(null).build());
  }

  @Test
  void testNonDefaults() {
    PhysicalIOConfiguration physicalIOConfiguration =
        PhysicalIOConfiguration.builder().blobStoreCapacity(60).build();
    LogicalIOConfiguration logicalIOConfiguration =
        LogicalIOConfiguration.builder().smallObjectsPrefetchingEnabled(false).build();
    TelemetryConfiguration telemetryConfiguration =
        TelemetryConfiguration.builder().enableLogging(false).build();

    S3SeekableInputStreamConfiguration configuration =
        S3SeekableInputStreamConfiguration.builder()
            .physicalIOConfiguration(physicalIOConfiguration)
            .logicalIOConfiguration(logicalIOConfiguration)
            .telemetryConfiguration(telemetryConfiguration)
            .build();
    assertSame(physicalIOConfiguration, configuration.getPhysicalIOConfiguration());
    assertSame(logicalIOConfiguration, configuration.getLogicalIOConfiguration());
    assertSame(telemetryConfiguration, configuration.getTelemetryConfiguration());
  }

  @Test
  void testFromConfiguration() {
    ConnectorConfiguration configuration = getConfiguration();
    S3SeekableInputStreamConfiguration streamConfiguration =
        S3SeekableInputStreamConfiguration.fromConfiguration(configuration);

    assertNotNull(streamConfiguration.getLogicalIOConfiguration());
    assertFalse(streamConfiguration.getLogicalIOConfiguration().isFooterCachingEnabled());
    assertEquals(20, streamConfiguration.getLogicalIOConfiguration().getFooterCachingSize());
    // This should be equal to Default since Property Prefix is not s3.connector.
    assertEquals(
        LogicalIOConfiguration.DEFAULT.isPredictivePrefetchingEnabled(),
        streamConfiguration.getLogicalIOConfiguration().isPredictivePrefetchingEnabled());

    assertNotNull(streamConfiguration.getPhysicalIOConfiguration());
    assertEquals(10, streamConfiguration.getPhysicalIOConfiguration().getMetadataStoreCapacity());
    assertEquals(20, streamConfiguration.getPhysicalIOConfiguration().getBlockSizeBytes());
    // This should be equal to default since Property Prefix is not s3.connector.
    assertEquals(
        PhysicalIOConfiguration.DEFAULT.getBlobStoreCapacity(),
        streamConfiguration.getPhysicalIOConfiguration().getBlobStoreCapacity());
  }

  /**
   * Constructs {@link ConnectorConfiguration} object with test values.
   *
   * @return ConnectorConfiguration
   */
  public static ConnectorConfiguration getConfiguration() {
    Map<String, String> properties = new HashMap<>();
    properties.put(TEST_PREFIX + "." + LOGICAL_IO_PREFIX + ".footer.caching.enabled", "false");
    properties.put(TEST_PREFIX + "." + LOGICAL_IO_PREFIX + ".footer.caching.size", "20");
    properties.put("invalidPrefix.logicalio.predictive.prefetching.enabled", "false");
    properties.put(TEST_PREFIX + "." + PHYSICAL_IO_PREFIX + ".metadatastore.capacity", "10");
    properties.put(TEST_PREFIX + "." + PHYSICAL_IO_PREFIX + ".blocksizebytes", "20");
    properties.put("invalidPrefix.physicalio.blobstore.capacity", "3");

    return new ConnectorConfiguration(properties, TEST_PREFIX);
  }
}<|MERGE_RESOLUTION|>--- conflicted
+++ resolved
@@ -1,17 +1,11 @@
 package com.amazon.connector.s3;
 
-<<<<<<< HEAD
-import static org.junit.jupiter.api.Assertions.*;
-
-import com.amazon.connector.s3.common.telemetry.TelemetryConfiguration;
-=======
 import static com.amazon.connector.s3.S3SeekableInputStreamConfiguration.LOGICAL_IO_PREFIX;
 import static com.amazon.connector.s3.S3SeekableInputStreamConfiguration.PHYSICAL_IO_PREFIX;
 import static org.junit.jupiter.api.Assertions.*;
 import static org.mockito.Mockito.mock;
 
 import com.amazon.connector.s3.common.ConnectorConfiguration;
->>>>>>> 902487c5
 import com.amazon.connector.s3.io.logical.LogicalIOConfiguration;
 import com.amazon.connector.s3.io.physical.PhysicalIOConfiguration;
 import java.util.HashMap;
@@ -45,30 +39,16 @@
     assertThrows(
         NullPointerException.class,
         () -> S3SeekableInputStreamConfiguration.builder().logicalIOConfiguration(null).build());
-
-    assertThrows(
-        NullPointerException.class,
-        () -> S3SeekableInputStreamConfiguration.builder().telemetryConfiguration(null).build());
   }
 
   @Test
   void testNonDefaults() {
-    PhysicalIOConfiguration physicalIOConfiguration =
-        PhysicalIOConfiguration.builder().blobStoreCapacity(60).build();
-    LogicalIOConfiguration logicalIOConfiguration =
-        LogicalIOConfiguration.builder().smallObjectsPrefetchingEnabled(false).build();
-    TelemetryConfiguration telemetryConfiguration =
-        TelemetryConfiguration.builder().enableLogging(false).build();
-
+    PhysicalIOConfiguration physicalIOConfiguration = mock(PhysicalIOConfiguration.class);
     S3SeekableInputStreamConfiguration configuration =
         S3SeekableInputStreamConfiguration.builder()
             .physicalIOConfiguration(physicalIOConfiguration)
-            .logicalIOConfiguration(logicalIOConfiguration)
-            .telemetryConfiguration(telemetryConfiguration)
             .build();
-    assertSame(physicalIOConfiguration, configuration.getPhysicalIOConfiguration());
-    assertSame(logicalIOConfiguration, configuration.getLogicalIOConfiguration());
-    assertSame(telemetryConfiguration, configuration.getTelemetryConfiguration());
+    assertEquals(physicalIOConfiguration, configuration.getPhysicalIOConfiguration());
   }
 
   @Test
