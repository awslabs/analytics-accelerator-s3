/*
 * Copyright Amazon.com, Inc. or its affiliates. All Rights Reserved.
 *
 * Licensed under the Apache License, Version 2.0 (the "License").
 * You may not use this file except in compliance with the License.
 * You may obtain a copy of the License at
 *
 *   http://www.apache.org/licenses/LICENSE-2.0
 *
 * Unless required by applicable law or agreed to in writing, software
 * distributed under the License is distributed on an "AS IS" BASIS,
 * WITHOUT WARRANTIES OR CONDITIONS OF ANY KIND, either express or implied.
 * See the License for the specific language governing permissions and
 * limitations under the License.
 */
package software.amazon.s3.analyticsaccelerator.io.physical.data;

import static org.junit.jupiter.api.Assertions.*;
import static org.mockito.ArgumentMatchers.any;
import static org.mockito.Mockito.mock;
import static org.mockito.Mockito.when;

import edu.umd.cs.findbugs.annotations.SuppressFBWarnings;
import java.io.IOException;
import java.nio.charset.StandardCharsets;
import java.util.Optional;
import org.junit.jupiter.api.BeforeEach;
import org.junit.jupiter.api.Test;
import software.amazon.s3.analyticsaccelerator.TestTelemetry;
import software.amazon.s3.analyticsaccelerator.common.telemetry.Telemetry;
import software.amazon.s3.analyticsaccelerator.io.physical.PhysicalIOConfiguration;
import software.amazon.s3.analyticsaccelerator.request.ObjectClient;
import software.amazon.s3.analyticsaccelerator.request.ObjectMetadata;
import software.amazon.s3.analyticsaccelerator.request.StreamContext;
import software.amazon.s3.analyticsaccelerator.util.FakeObjectClient;
import software.amazon.s3.analyticsaccelerator.util.ObjectKey;
import software.amazon.s3.analyticsaccelerator.util.S3URI;

@SuppressFBWarnings(
    value = "NP_NONNULL_PARAM_VIOLATION",
    justification = "We mean to pass nulls to checks")
public class BlobStoreTest {
  private static final String TEST_DATA = "test-data";
  private static final Optional<String> ETAG = Optional.of("random");
  private static final ObjectMetadata objectMetadata =
      ObjectMetadata.builder().contentLength(TEST_DATA.length()).etag(ETAG).build();

  private static final ObjectKey objectKey =
      ObjectKey.builder().s3URI(S3URI.of("test", "test")).etag(ETAG).build();

  private BlobStore blobStore;

  @BeforeEach
  void setUp() {
    ObjectClient objectClient = new FakeObjectClient("test-data");
    MetadataStore metadataStore = mock(MetadataStore.class);
    when(metadataStore.get(any()))
        .thenReturn(ObjectMetadata.builder().contentLength(TEST_DATA.length()).etag(ETAG).build());
    blobStore = new BlobStore(objectClient, TestTelemetry.DEFAULT, PhysicalIOConfiguration.DEFAULT);
  }

  @Test
  void testCreateBoundaries() {
    assertThrows(
        NullPointerException.class,
        () -> new BlobStore(null, mock(Telemetry.class), mock(PhysicalIOConfiguration.class)));
    assertThrows(
        NullPointerException.class,
        () -> new BlobStore(null, mock(Telemetry.class), mock(PhysicalIOConfiguration.class)));
    assertThrows(
        NullPointerException.class,
        () -> new BlobStore(mock(ObjectClient.class), null, mock(PhysicalIOConfiguration.class)));
    assertThrows(
        NullPointerException.class,
        () -> new BlobStore(mock(ObjectClient.class), mock(Telemetry.class), null));
  }

  @Test
<<<<<<< HEAD
  public void testGetReturnsReadableBlob() {
=======
  public void testGetReturnsReadableBlob() throws IOException {
    // Given: a BlobStore with an underlying metadata store and object client
    final String TEST_DATA = "test-data";
    ObjectClient objectClient = new FakeObjectClient("test-data");
    MetadataStore metadataStore = mock(MetadataStore.class);
    when(metadataStore.get(any()))
        .thenReturn(ObjectMetadata.builder().contentLength(TEST_DATA.length()).build());
    BlobStore blobStore =
        new BlobStore(
            metadataStore, objectClient, TestTelemetry.DEFAULT, PhysicalIOConfiguration.DEFAULT);

>>>>>>> 5f87c9c0
    // When: a Blob is asked for
    Blob blob = blobStore.get(objectKey, objectMetadata, mock(StreamContext.class));

    // Then:
    byte[] b = new byte[TEST_DATA.length()];
    blob.read(b, 0, b.length, 0);
    assertEquals(TEST_DATA, new String(b, StandardCharsets.UTF_8));
    assertEquals(1, blobStore.blobCount());
  }

  @Test
  void testEvictKey_ExistingKey() {
    // Setup
    blobStore.get(objectKey, objectMetadata, mock(StreamContext.class));

    // Test
    boolean result = blobStore.evictKey(objectKey);

    // Verify
    assertTrue(result, "Evicting existing key should return true");
    assertEquals(0, blobStore.blobCount(), "Cache should be empty after eviction");
  }

  @Test
  void testEvictKey_NonExistingKey() {
    // Test
    boolean result = blobStore.evictKey(objectKey);

    // Verify
    assertFalse(result, "Evicting non-existing key should return false");
    assertEquals(0, blobStore.blobCount(), "Cache should remain empty");
  }
}<|MERGE_RESOLUTION|>--- conflicted
+++ resolved
@@ -51,7 +51,7 @@
   private BlobStore blobStore;
 
   @BeforeEach
-  void setUp() {
+  void setUp() throws IOException {
     ObjectClient objectClient = new FakeObjectClient("test-data");
     MetadataStore metadataStore = mock(MetadataStore.class);
     when(metadataStore.get(any()))
@@ -76,21 +76,7 @@
   }
 
   @Test
-<<<<<<< HEAD
-  public void testGetReturnsReadableBlob() {
-=======
   public void testGetReturnsReadableBlob() throws IOException {
-    // Given: a BlobStore with an underlying metadata store and object client
-    final String TEST_DATA = "test-data";
-    ObjectClient objectClient = new FakeObjectClient("test-data");
-    MetadataStore metadataStore = mock(MetadataStore.class);
-    when(metadataStore.get(any()))
-        .thenReturn(ObjectMetadata.builder().contentLength(TEST_DATA.length()).build());
-    BlobStore blobStore =
-        new BlobStore(
-            metadataStore, objectClient, TestTelemetry.DEFAULT, PhysicalIOConfiguration.DEFAULT);
-
->>>>>>> 5f87c9c0
     // When: a Blob is asked for
     Blob blob = blobStore.get(objectKey, objectMetadata, mock(StreamContext.class));
 
