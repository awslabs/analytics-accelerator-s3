--- conflicted
+++ resolved
@@ -21,13 +21,9 @@
 import static org.mockito.Mockito.when;
 
 import edu.umd.cs.findbugs.annotations.SuppressFBWarnings;
-<<<<<<< HEAD
-import java.util.Optional;
-=======
 import java.io.IOException;
 import java.util.Optional;
 import java.util.concurrent.CompletableFuture;
->>>>>>> 5f87c9c0
 import org.junit.jupiter.api.Test;
 import org.junit.jupiter.params.ParameterizedTest;
 import org.junit.jupiter.params.provider.MethodSource;
@@ -42,28 +38,22 @@
 import software.amazon.s3.analyticsaccelerator.io.logical.LogicalIOConfiguration;
 import software.amazon.s3.analyticsaccelerator.io.logical.impl.DefaultLogicalIOImpl;
 import software.amazon.s3.analyticsaccelerator.io.logical.impl.ParquetLogicalIOImpl;
-<<<<<<< HEAD
+import software.amazon.s3.analyticsaccelerator.request.*;
 import software.amazon.s3.analyticsaccelerator.request.ObjectClient;
 import software.amazon.s3.analyticsaccelerator.request.ObjectMetadata;
 import software.amazon.s3.analyticsaccelerator.request.StreamContext;
-=======
-import software.amazon.s3.analyticsaccelerator.request.*;
->>>>>>> 5f87c9c0
 import software.amazon.s3.analyticsaccelerator.util.S3URI;
 
 @SuppressFBWarnings(
     value = "NP_NONNULL_PARAM_VIOLATION",
     justification = "We mean to pass nulls to checks")
 public class S3SeekableInputStreamFactoryTest {
-<<<<<<< HEAD
   private static S3URI s3URI = S3URI.of("bucket", "key");
   private static int CONTENT_LENGTH = 500;
   private static final ObjectMetadata objectMetadata =
       ObjectMetadata.builder().contentLength(CONTENT_LENGTH).etag(Optional.of("ETAG")).build();
-=======
 
   private static final S3URI TEST_URI = S3URI.of("test-bucket", "test-key");
->>>>>>> 5f87c9c0
 
   @Test
   void testConstructor() {
@@ -92,7 +82,7 @@
   }
 
   @Test
-  void testCreateDefaultStream() {
+  void testCreateDefaultStream() throws IOException {
     S3SeekableInputStreamFactory s3SeekableInputStreamFactory =
         new S3SeekableInputStreamFactory(
             mock(ObjectClient.class),
@@ -115,7 +105,7 @@
   }
 
   @Test
-  void testCreateStreamWithContentLengthAndEtag() {
+  void testCreateStreamWithContentLengthAndEtag() throws IOException {
     S3SeekableInputStreamFactory s3SeekableInputStreamFactory =
         new S3SeekableInputStreamFactory(
             mock(ObjectClient.class),
@@ -135,7 +125,7 @@
   }
 
   @Test
-  void testCreateStreamWithJustContentLength() {
+  void testCreateStreamWithJustContentLength() throws IOException {
     S3SeekableInputStreamFactory s3SeekableInputStreamFactory =
         new S3SeekableInputStreamFactory(
             mock(ObjectClient.class),
@@ -173,7 +163,7 @@
   }
 
   @Test
-  void testCreateIndependentStream() {
+  void testCreateIndependentStream() throws IOException {
     S3SeekableInputStreamConfiguration configuration =
         S3SeekableInputStreamConfiguration.builder()
             .logicalIOConfiguration(
@@ -211,7 +201,7 @@
   }
 
   @Test
-  void testCreateLogicalIO() {
+  void testCreateLogicalIO() throws IOException {
     S3URI testURIParquet = S3URI.of("bucket", "key.parquet");
     S3URI testURIKEYPAR = S3URI.of("bucket", "key.par");
     S3URI testURIJAVA = S3URI.of("bucket", "key.java");
@@ -262,24 +252,24 @@
   @SuppressWarnings("unchecked")
   @ParameterizedTest
   @MethodSource("exceptions")
-  void testHeadObjectExceptions(Exception exception) {
+  void testHeadObjectExceptions(Exception exception) throws IOException {
     S3AsyncClient mockS3AsyncClient = mock(S3AsyncClient.class);
     CompletableFuture<HeadObjectResponse> failedFuture = new CompletableFuture<>();
     failedFuture.completeExceptionally(exception);
     when(mockS3AsyncClient.headObject(any(HeadObjectRequest.class))).thenReturn(failedFuture);
 
-    assertInputStreamReadExceptions(exception, mockS3AsyncClient);
+    assertInputStreamHeadException(exception, mockS3AsyncClient);
   }
 
   @SuppressWarnings("unchecked")
   @ParameterizedTest
   @MethodSource("exceptions")
-  void testGetObjectExceptions(Exception exception) {
+  void testGetObjectExceptions(Exception exception) throws IOException {
     S3AsyncClient mockS3AsyncClient = mock(S3AsyncClient.class);
     // As headObject call happens first, we make a successful headObject mocking so that failure
     // gets triggered only at the getObject
     CompletableFuture<HeadObjectResponse> successfulFuture = new CompletableFuture<>();
-    successfulFuture.complete(HeadObjectResponse.builder().contentLength(1L).build());
+    successfulFuture.complete(HeadObjectResponse.builder().contentLength(1L).eTag("fish").build());
     when(mockS3AsyncClient.headObject(any(HeadObjectRequest.class))).thenReturn(successfulFuture);
 
     CompletableFuture<ResponseInputStream<GetObjectResponse>> failedFuture =
@@ -293,7 +283,7 @@
   }
 
   private static void assertInputStreamReadExceptions(
-      final Exception expectedException, final S3AsyncClient mockS3AsyncClient) {
+      final Exception expectedException, final S3AsyncClient mockS3AsyncClient) throws IOException {
     S3SeekableInputStreamFactory factory =
         new S3SeekableInputStreamFactory(
             new S3SdkObjectClient(mockS3AsyncClient), S3SeekableInputStreamConfiguration.DEFAULT);
@@ -306,6 +296,21 @@
                 assertInstanceOf(expectedException.getClass(), underlyingException));
   }
 
+  private static void assertInputStreamHeadException(
+      final Exception expectedException, final S3AsyncClient mockS3AsyncClient) throws IOException {
+    S3SeekableInputStreamFactory factory =
+        new S3SeekableInputStreamFactory(
+            new S3SdkObjectClient(mockS3AsyncClient), S3SeekableInputStreamConfiguration.DEFAULT);
+    Exception thrownException =
+        assertThrows(
+            Exception.class, () -> factory.createStream(TEST_URI, mock(StreamContext.class)));
+    assertInstanceOf(IOException.class, thrownException);
+    Optional.ofNullable(thrownException.getCause())
+        .ifPresent(
+            underlyingException ->
+                assertInstanceOf(expectedException.getClass(), underlyingException));
+  }
+
   private static Exception[] exceptions() {
     return ExceptionHandler.getSampleExceptions();
   }
