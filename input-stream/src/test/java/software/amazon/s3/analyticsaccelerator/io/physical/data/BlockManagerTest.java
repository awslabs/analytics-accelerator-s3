/*
 * Copyright Amazon.com, Inc. or its affiliates. All Rights Reserved.
 *
 * Licensed under the Apache License, Version 2.0 (the "License").
 * You may not use this file except in compliance with the License.
 * You may obtain a copy of the License at
 *
 *   http://www.apache.org/licenses/LICENSE-2.0
 *
 * Unless required by applicable law or agreed to in writing, software
 * distributed under the License is distributed on an "AS IS" BASIS,
 * WITHOUT WARRANTIES OR CONDITIONS OF ANY KIND, either express or implied.
 * See the License for the specific language governing permissions and
 * limitations under the License.
 */
package software.amazon.s3.analyticsaccelerator.io.physical.data;

import static org.junit.jupiter.api.Assertions.*;
import static org.mockito.ArgumentMatchers.any;
import static org.mockito.ArgumentMatchers.argThat;
import static org.mockito.Mockito.mock;
import static org.mockito.Mockito.times;
import static org.mockito.Mockito.verify;
import static org.mockito.Mockito.when;
import static software.amazon.s3.analyticsaccelerator.util.Constants.ONE_KB;
import static software.amazon.s3.analyticsaccelerator.util.Constants.ONE_MB;

import edu.umd.cs.findbugs.annotations.SuppressFBWarnings;
import java.io.ByteArrayInputStream;
<<<<<<< HEAD
import java.util.Optional;
=======
import java.io.IOException;
>>>>>>> 5f87c9c0
import java.util.concurrent.CompletableFuture;
import org.junit.jupiter.api.Test;
import org.mockito.ArgumentCaptor;
import software.amazon.awssdk.services.s3.model.S3Exception;
import software.amazon.s3.analyticsaccelerator.TestTelemetry;
import software.amazon.s3.analyticsaccelerator.common.telemetry.Telemetry;
import software.amazon.s3.analyticsaccelerator.io.physical.PhysicalIOConfiguration;
import software.amazon.s3.analyticsaccelerator.request.*;
import software.amazon.s3.analyticsaccelerator.util.ObjectKey;
import software.amazon.s3.analyticsaccelerator.util.S3URI;

@SuppressFBWarnings(
    value = "NP_NONNULL_PARAM_VIOLATION",
    justification = "We mean to pass nulls to checks")
public class BlockManagerTest {
  private static final Optional<String> ETAG = Optional.of("RandomString");
  private ObjectMetadata metadataStore;
  static S3URI testUri = S3URI.of("foo", "bar");
  private static final ObjectKey objectKey = ObjectKey.builder().s3URI(testUri).etag(ETAG).build();

  @Test
  void testCreateBoundaries() {
    assertThrows(
        NullPointerException.class,
        () ->
            new BlockManager(
                null,
                mock(ObjectClient.class),
                mock(ObjectMetadata.class),
                mock(Telemetry.class),
                mock(PhysicalIOConfiguration.class)));
    assertThrows(
        NullPointerException.class,
        () ->
            new BlockManager(
                mock(ObjectKey.class),
                null,
                mock(ObjectMetadata.class),
                mock(Telemetry.class),
                mock(PhysicalIOConfiguration.class)));
    assertThrows(
        NullPointerException.class,
        () ->
            new BlockManager(
                mock(ObjectKey.class),
                mock(ObjectClient.class),
                null,
                mock(Telemetry.class),
                mock(PhysicalIOConfiguration.class)));
    assertThrows(
        NullPointerException.class,
        () ->
            new BlockManager(
                mock(ObjectKey.class),
                mock(ObjectClient.class),
                mock(ObjectMetadata.class),
                null,
                mock(PhysicalIOConfiguration.class)));
    assertThrows(
        NullPointerException.class,
        () ->
            new BlockManager(
                mock(ObjectKey.class),
                mock(ObjectClient.class),
                mock(ObjectMetadata.class),
                mock(Telemetry.class),
                null));
  }

  @Test
  void testGetBlockIsEmpty() throws IOException {
    // Given
    BlockManager blockManager = getTestBlockManager(42);

    // When: nothing

    // Then
    assertFalse(blockManager.getBlock(0).isPresent());
  }

  @Test
  void testGetBlockReturnsAvailableBlock() throws IOException {
    // Given
    BlockManager blockManager = getTestBlockManager(65 * ONE_KB);

    // When: have a 64KB block available from 0
    blockManager.makePositionAvailable(0, ReadMode.SYNC);

    // Then: 0 returns a block but 64KB + 1 byte returns no block
    assertTrue(blockManager.getBlock(0).isPresent());
    assertFalse(blockManager.getBlock(64 * ONE_KB).isPresent());
  }

  @Test
  void testMakePositionAvailableRespectsReadAhead() throws IOException {
    // Given
    final int objectSize = (int) PhysicalIOConfiguration.DEFAULT.getReadAheadBytes() + ONE_KB;
    ObjectClient objectClient = mock(ObjectClient.class);
    BlockManager blockManager = getTestBlockManager(objectClient, objectSize);

    // When
    blockManager.makePositionAvailable(0, ReadMode.SYNC);

    // Then
    ArgumentCaptor<GetRequest> requestCaptor = ArgumentCaptor.forClass(GetRequest.class);
    verify(objectClient).getObject(requestCaptor.capture(), any());

    assertEquals(0, requestCaptor.getValue().getRange().getStart());
    assertEquals(
        PhysicalIOConfiguration.DEFAULT.getReadAheadBytes() - 1,
        requestCaptor.getValue().getRange().getEnd());
  }

  @Test
  void testMakePositionAvailableRespectsLastObjectByte() throws IOException {
    // Given
    final int objectSize = 5 * ONE_KB;
    ObjectClient objectClient = mock(ObjectClient.class);
    BlockManager blockManager = getTestBlockManager(objectClient, objectSize);

    // When
    blockManager.makePositionAvailable(0, ReadMode.SYNC);

    // Then
    ArgumentCaptor<GetRequest> requestCaptor = ArgumentCaptor.forClass(GetRequest.class);
    verify(objectClient).getObject(requestCaptor.capture(), any());

    assertEquals(0, requestCaptor.getValue().getRange().getStart());
    assertEquals(objectSize - 1, requestCaptor.getValue().getRange().getEnd());
  }

  @Test
  void testMakeRangeAvailableDoesNotOverread() throws IOException {
    // Given: BM with 0-64KB and 64KB+1 to 128KB
    ObjectClient objectClient = mock(ObjectClient.class);
    BlockManager blockManager = getTestBlockManager(objectClient, 128 * ONE_KB);
    blockManager.makePositionAvailable(0, ReadMode.SYNC);
    blockManager.makePositionAvailable(64 * ONE_KB + 1, ReadMode.SYNC);

    // When: requesting the byte at 64KB
    blockManager.makeRangeAvailable(64 * ONE_KB, 100, ReadMode.SYNC);
    ArgumentCaptor<GetRequest> requestCaptor = ArgumentCaptor.forClass(GetRequest.class);
    verify(objectClient, times(3)).getObject(requestCaptor.capture(), any());

    // Then: request size is a single byte as more is not needed
    GetRequest firstRequest = requestCaptor.getAllValues().get(0);
    GetRequest secondRequest = requestCaptor.getAllValues().get(1);
    GetRequest lastRequest = requestCaptor.getAllValues().get(2);

    assertEquals(65_536, firstRequest.getRange().getLength());
    assertEquals(65_535, secondRequest.getRange().getLength());
    assertEquals(1, lastRequest.getRange().getLength());
  }

  @Test
<<<<<<< HEAD
  void testMakeRangeAvailableThrowsExceptionWhenEtagChanges() {
    ObjectClient objectClient = mock(ObjectClient.class);
    BlockManager blockManager = getTestBlockManager(objectClient, 128 * ONE_MB);
    blockManager.makePositionAvailable(0, ReadMode.SYNC);
    int readAheadBytes = (int) PhysicalIOConfiguration.DEFAULT.getReadAheadBytes();

    // Overwrite our client to now throw an error with our old etag. This simulates the scenario
    // where the etag changes during a read.
    when(objectClient.getObject(
            argThat(
                request -> {
                  if (request == null) {
                    return false;
                  }
                  // Check if the If-Match header matches expected ETag
                  return request.getEtag() != null && request.getEtag().equals(ETAG.get());
                }),
            any()))
        .thenThrow(S3Exception.builder().message("PreconditionFailed").statusCode(412).build());

    assertThrows(
        S3Exception.class,
        () -> blockManager.makePositionAvailable(readAheadBytes + 1, ReadMode.SYNC));
  }

  @Test
  void regressionTestSequentialPrefetchShouldNotShrinkRanges() {
=======
  void regressionTestSequentialPrefetchShouldNotShrinkRanges() throws IOException {
>>>>>>> 5f87c9c0
    // Given: BlockManager with some blocks loaded
    ObjectClient objectClient = mock(ObjectClient.class);
    BlockManager blockManager =
        getTestBlockManager(
            objectClient,
            128 * ONE_MB,
            PhysicalIOConfiguration.builder().sequentialPrefetchBase(2.0).build());
    blockManager.makeRangeAvailable(20_837_974, 8_323_072, ReadMode.SYNC);
    blockManager.makeRangeAvailable(20_772_438, 65_536, ReadMode.SYNC);
    blockManager.makeRangeAvailable(29_161_046, 4_194_305, ReadMode.SYNC);
    blockManager.makeRangeAvailable(106_182_410, 1_048_576, ReadMode.SYNC);

    // When: [29161046 - 37549653] is requested
    blockManager.makeRangeAvailable(29_161_046, 8_388_608, ReadMode.SYNC);

    // Then: position 33_355_351 should be available
    // This was throwing before, and it shouldn't, given that 33_355_351 is contained in [29161046 -
    // 37549653].
    // The positions here are from a real-life workload scenario.
    assertDoesNotThrow(
        () ->
            blockManager
                .getBlock(33_355_351)
                .orElseThrow(
                    () ->
                        new IllegalStateException(
                            "block should have been available because it was requested before")));
  }

  private BlockManager getTestBlockManager(int size) throws IOException {
    return getTestBlockManager(mock(ObjectClient.class), size);
  }

  private BlockManager getTestBlockManager(ObjectClient objectClient, int size) throws IOException {
    return getTestBlockManager(objectClient, size, PhysicalIOConfiguration.DEFAULT);
  }

  private BlockManager getTestBlockManager(
<<<<<<< HEAD
      ObjectClient objectClient, int size, PhysicalIOConfiguration configuration) {
    /*
     The argument matcher is used to check if our arguments match the values we want to mock a return for
     (https://www.baeldung.com/mockito-argument-matchers)
     If the header doesn't exist or if the header matches we want to return our positive response.
    */
    when(objectClient.getObject(
            argThat(
                request -> {
                  if (request == null) {
                    return false;
                  }
                  // Check if the If-Match header matches expected ETag
                  return request.getEtag() == null || request.getEtag().equals(ETAG.get());
                }),
            any()))
=======
      ObjectClient objectClient, int size, PhysicalIOConfiguration configuration)
      throws IOException {
    S3URI testUri = S3URI.of("foo", "bar");
    when(objectClient.getObject(any(), any()))
>>>>>>> 5f87c9c0
        .thenReturn(
            CompletableFuture.completedFuture(
                ObjectContent.builder().stream(new ByteArrayInputStream(new byte[size])).build()));

    /*
     Here we check if our header is present and the etags don't match then we expect an error to be thrown.
    */
    when(objectClient.getObject(
            argThat(
                request -> {
                  if (request == null) {
                    return false;
                  }
                  // Check if the If-Match header matches expected ETag
                  return request.getEtag() != null && !request.getEtag().equals(ETAG.get());
                }),
            any()))
        .thenThrow(S3Exception.builder().message("PreconditionFailed").statusCode(412).build());

    metadataStore = ObjectMetadata.builder().contentLength(size).etag(ETAG).build();

    return new BlockManager(
        objectKey, objectClient, metadataStore, TestTelemetry.DEFAULT, configuration);
  }
}<|MERGE_RESOLUTION|>--- conflicted
+++ resolved
@@ -27,11 +27,8 @@
 
 import edu.umd.cs.findbugs.annotations.SuppressFBWarnings;
 import java.io.ByteArrayInputStream;
-<<<<<<< HEAD
+import java.io.IOException;
 import java.util.Optional;
-=======
-import java.io.IOException;
->>>>>>> 5f87c9c0
 import java.util.concurrent.CompletableFuture;
 import org.junit.jupiter.api.Test;
 import org.mockito.ArgumentCaptor;
@@ -187,8 +184,7 @@
   }
 
   @Test
-<<<<<<< HEAD
-  void testMakeRangeAvailableThrowsExceptionWhenEtagChanges() {
+  void testMakeRangeAvailableThrowsExceptionWhenEtagChanges() throws IOException {
     ObjectClient objectClient = mock(ObjectClient.class);
     BlockManager blockManager = getTestBlockManager(objectClient, 128 * ONE_MB);
     blockManager.makePositionAvailable(0, ReadMode.SYNC);
@@ -214,10 +210,7 @@
   }
 
   @Test
-  void regressionTestSequentialPrefetchShouldNotShrinkRanges() {
-=======
   void regressionTestSequentialPrefetchShouldNotShrinkRanges() throws IOException {
->>>>>>> 5f87c9c0
     // Given: BlockManager with some blocks loaded
     ObjectClient objectClient = mock(ObjectClient.class);
     BlockManager blockManager =
@@ -256,7 +249,6 @@
   }
 
   private BlockManager getTestBlockManager(
-<<<<<<< HEAD
       ObjectClient objectClient, int size, PhysicalIOConfiguration configuration) {
     /*
      The argument matcher is used to check if our arguments match the values we want to mock a return for
@@ -273,12 +265,6 @@
                   return request.getEtag() == null || request.getEtag().equals(ETAG.get());
                 }),
             any()))
-=======
-      ObjectClient objectClient, int size, PhysicalIOConfiguration configuration)
-      throws IOException {
-    S3URI testUri = S3URI.of("foo", "bar");
-    when(objectClient.getObject(any(), any()))
->>>>>>> 5f87c9c0
         .thenReturn(
             CompletableFuture.completedFuture(
                 ObjectContent.builder().stream(new ByteArrayInputStream(new byte[size])).build()));
