--- conflicted
+++ resolved
@@ -121,16 +121,4 @@
 
     assertEquals(expected, missingRanges);
   }
-<<<<<<< HEAD
-=======
-
-  private MetadataStore getTestMetadataStoreWithContentLength(long contentLength)
-      throws IOException {
-    MetadataStore mockMetadataStore = mock(MetadataStore.class);
-    when(mockMetadataStore.get(any()))
-        .thenReturn(ObjectMetadata.builder().contentLength(contentLength).build());
-
-    return mockMetadataStore;
-  }
->>>>>>> 5f87c9c0
 }