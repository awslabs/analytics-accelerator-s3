/*
 * Copyright Amazon.com, Inc. or its affiliates. All Rights Reserved.
 *
 * Licensed under the Apache License, Version 2.0 (the "License").
 * You may not use this file except in compliance with the License.
 * You may obtain a copy of the License at
 *
 *   http://www.apache.org/licenses/LICENSE-2.0
 *
 * Unless required by applicable law or agreed to in writing, software
 * distributed under the License is distributed on an "AS IS" BASIS,
 * WITHOUT WARRANTIES OR CONDITIONS OF ANY KIND, either express or implied.
 * See the License for the specific language governing permissions and
 * limitations under the License.
 */
package software.amazon.s3.analyticsaccelerator.io.physical.impl;

import java.io.IOException;
import java.util.Optional;

import lombok.NonNull;
import software.amazon.s3.analyticsaccelerator.common.Preconditions;
import software.amazon.s3.analyticsaccelerator.common.telemetry.Operation;
import software.amazon.s3.analyticsaccelerator.common.telemetry.Telemetry;
import software.amazon.s3.analyticsaccelerator.io.physical.PhysicalIO;
import software.amazon.s3.analyticsaccelerator.io.physical.PhysicalIOConfiguration;
import software.amazon.s3.analyticsaccelerator.io.physical.data.BlobStore;
import software.amazon.s3.analyticsaccelerator.io.physical.data.MetadataStore;
import software.amazon.s3.analyticsaccelerator.io.physical.plan.IOPlan;
import software.amazon.s3.analyticsaccelerator.io.physical.plan.IOPlanExecution;
import software.amazon.s3.analyticsaccelerator.request.ObjectMetadata;
import software.amazon.s3.analyticsaccelerator.request.StreamContext;
import software.amazon.s3.analyticsaccelerator.util.ObjectKey;
import software.amazon.s3.analyticsaccelerator.util.S3URI;
import software.amazon.s3.analyticsaccelerator.util.StreamAttributes;

/** A PhysicalIO frontend */
public class PhysicalIOImpl implements PhysicalIO {
  private MetadataStore metadataStore;
  private BlobStore blobStore;
  private final Telemetry telemetry;
  private final StreamContext streamContext;
  private ObjectKey objectKey;
  private final PhysicalIOConfiguration configuration;
  private final ObjectMetadata metadata;

  private final long physicalIOBirth = System.nanoTime();

  private static final String OPERATION_READ = "physical.io.read";
  private static final String OPERATION_EXECUTE = "physical.io.execute";
  private static final String FLAVOR_TAIL = "tail";
  private static final String FLAVOR_BYTE = "byte";

  /**
   * Construct a new instance of PhysicalIOV2.
   *
   * @param s3URI the S3 URI of the object
   * @param metadataStore a metadata cache
   * @param blobStore a data cache
   * @param physicalIOConfiguration the config for physical io
   * @param telemetry The {@link Telemetry} to use to report measurements.
   */
  public PhysicalIOImpl(
      @NonNull S3URI s3URI,
      @NonNull MetadataStore metadataStore,
      @NonNull BlobStore blobStore,
      @NonNull PhysicalIOConfiguration physicalIOConfiguration,
      @NonNull Telemetry telemetry) {
    this(s3URI, metadataStore, blobStore, physicalIOConfiguration, telemetry, null);
  }

  /**
   * Construct a new instance of PhysicalIOV2.
   *
   * @param s3URI the S3 URI of the object
   * @param metadataStore a metadata cache
   * @param blobStore a data cache
   * @param physicalIOConfiguration the config for physical io
   * @param telemetry The {@link Telemetry} to use to report measurements.
   * @param streamContext contains audit headers to be attached in the request header
   */
  public PhysicalIOImpl(
      @NonNull S3URI s3URI,
      @NonNull MetadataStore metadataStore,
      @NonNull BlobStore blobStore,
      @NonNull PhysicalIOConfiguration physicalIOConfiguration,
      @NonNull Telemetry telemetry,
      StreamContext streamContext) {
    this.metadataStore = metadataStore;
    this.blobStore = blobStore;
    this.telemetry = telemetry;
    this.streamContext = streamContext;
    this.configuration = physicalIOConfiguration;
    this.metadata = this.metadataStore.get(s3URI);
    ObjectKey.ObjectKeyBuilder objectKeyBuilder = ObjectKey.builder().s3URI(s3URI);
    if (configuration.isDetectionModeOn()) {
      objectKeyBuilder.etag(this.metadata.getEtag());
    }
    this.objectKey = objectKeyBuilder.build();
  }

  /**
   * Returns object metadata.
   *
   * @return the metadata of the object.
   * @throws IOException if an I/O error occurs
   */
  @Override
<<<<<<< HEAD
  public ObjectMetadata metadata() {
    return metadata;
=======
  public ObjectMetadata metadata() throws IOException {
    return metadataStore.get(s3URI);
>>>>>>> 5f87c9c0
  }

  /**
   * Reads a byte from the underlying object
   *
   * @param pos the position to read
   * @return an unsigned int representing the byte that was read
   * @throws IOException if an I/O error occurs
   */
  @Override
  public int read(long pos) throws IOException {
    Preconditions.checkArgument(0 <= pos, "`pos` must not be negative");
    Preconditions.checkArgument(pos < contentLength(), "`pos` must be less than content length");
    try {
      return this.telemetry.measureVerbose(
          () ->
              Operation.builder()
                  .name(OPERATION_READ)
                  .attribute(StreamAttributes.variant(FLAVOR_BYTE))
                  .attribute(StreamAttributes.uri(this.objectKey.getS3URI()))
                  .attribute(StreamAttributes.etag(this.objectKey.getEtag()))
                  .attribute(StreamAttributes.range(pos, pos))
                  .attribute(
                      StreamAttributes.physicalIORelativeTimestamp(
                          System.nanoTime() - physicalIOBirth))
                  .build(),
          () -> blobStore.get(this.objectKey, this.metadata, streamContext).read(pos));
    } catch (Exception e) {
      handleOperationExceptions(e);
      throw e;
    }
  }

  /**
   * Reads request data into the provided buffer
   *
   * @param buf buffer to read data into
   * @param off start position in buffer at which data is written
   * @param len length of data to be read
   * @param pos the position to begin reading from
   * @return the total number of bytes read into the buffer
   * @throws IOException if an I/O error occurs
   */
  @Override
  public int read(byte[] buf, int off, int len, long pos) throws IOException {
    Preconditions.checkArgument(0 <= pos, "`pos` must not be negative");
    Preconditions.checkArgument(pos < contentLength(), "`pos` must be less than content length");
    Preconditions.checkArgument(0 <= off, "`off` must not be negative");
    Preconditions.checkArgument(0 <= len, "`len` must not be negative");
    Preconditions.checkArgument(off < buf.length, "`off` must be less than size of buffer");

    try {
      return this.telemetry.measureVerbose(
          () ->
              Operation.builder()
                  .name(OPERATION_READ)
                  .attribute(StreamAttributes.uri(this.objectKey.getS3URI()))
                  .attribute(StreamAttributes.etag(this.objectKey.getEtag()))
                  .attribute(StreamAttributes.range(pos, pos + len - 1))
                  .attribute(
                      StreamAttributes.physicalIORelativeTimestamp(
                          System.nanoTime() - physicalIOBirth))
                  .build(),
          () -> blobStore.get(objectKey, this.metadata, streamContext).read(buf, off, len, pos));
    } catch (Exception e) {
      handleOperationExceptions(e);
      throw e;
    }
  }

  /**
   * Reads the last n bytes from the stream into a byte buffer. Blocks until end of stream is
   * reached. Leaves the position of the stream unaltered.
   *
   * @param buf buffer to read data into
   * @param off start position in buffer at which data is written
   * @param len the number of bytes to read; the n-th byte should be the last byte of the stream.
   * @return the total number of bytes read into the buffer
   * @throws IOException if an I/O error occurs
   */
  @Override
  public int readTail(byte[] buf, int off, int len) throws IOException {
    Preconditions.checkArgument(0 <= len, "`len` must not be negative");
    long contentLength = contentLength();
    try {
      return telemetry.measureVerbose(
          () ->
              Operation.builder()
                  .name(OPERATION_READ)
                  .attribute(StreamAttributes.variant(FLAVOR_TAIL))
                  .attribute(StreamAttributes.uri(objectKey.getS3URI()))
                  .attribute(StreamAttributes.etag(this.objectKey.getEtag()))
                  .attribute(StreamAttributes.range(contentLength - len, contentLength - 1))
                  .attribute(
                      StreamAttributes.physicalIORelativeTimestamp(
                          System.nanoTime() - physicalIOBirth))
                  .build(),
          () ->
              blobStore
                  .get(objectKey, this.metadata, streamContext)
                  .read(buf, off, len, contentLength - len));
    } catch (Exception e) {
      handleOperationExceptions(e);
      throw e;
    }
  }

  /**
   * Async method capable of executing a logical IO plan.
   *
   * @param ioPlan the plan to execute asynchronously
   * @return an IOPlanExecution object tracking the execution of the submitted plan
   */
  @Override
  public IOPlanExecution execute(IOPlan ioPlan) {
    try {
      return telemetry.measureVerbose(
          () ->
              Operation.builder()
                  .name(OPERATION_EXECUTE)
                  .attribute(StreamAttributes.uri(objectKey.getS3URI()))
                  .attribute(StreamAttributes.etag(this.objectKey.getEtag()))
                  .attribute(StreamAttributes.ioPlan(ioPlan))
                  .attribute(
                      StreamAttributes.physicalIORelativeTimestamp(
                          System.nanoTime() - physicalIOBirth))
                  .build(),
          () -> blobStore.get(objectKey, this.metadata, streamContext).execute(ioPlan));
    } catch (Exception e) {
      handleOperationExceptions(e);
      throw e;
    }
  }

  private void handleOperationExceptions(Exception e) {
    System.out.println("Exception here: evicting bad key" + e);
    metadataStore.evictKey(this.objectKey.getS3URI());
    blobStore.evictKey(this.objectKey);
  }

  private long contentLength() throws IOException {
    return metadata().getContentLength();
  }

  @Override
  public void close() throws IOException {}
}<|MERGE_RESOLUTION|>--- conflicted
+++ resolved
@@ -16,9 +16,8 @@
 package software.amazon.s3.analyticsaccelerator.io.physical.impl;
 
 import java.io.IOException;
-import java.util.Optional;
-
 import lombok.NonNull;
+import software.amazon.awssdk.services.s3.model.S3Exception;
 import software.amazon.s3.analyticsaccelerator.common.Preconditions;
 import software.amazon.s3.analyticsaccelerator.common.telemetry.Operation;
 import software.amazon.s3.analyticsaccelerator.common.telemetry.Telemetry;
@@ -65,7 +64,8 @@
       @NonNull MetadataStore metadataStore,
       @NonNull BlobStore blobStore,
       @NonNull PhysicalIOConfiguration physicalIOConfiguration,
-      @NonNull Telemetry telemetry) {
+      @NonNull Telemetry telemetry)
+      throws IOException {
     this(s3URI, metadataStore, blobStore, physicalIOConfiguration, telemetry, null);
   }
 
@@ -85,7 +85,8 @@
       @NonNull BlobStore blobStore,
       @NonNull PhysicalIOConfiguration physicalIOConfiguration,
       @NonNull Telemetry telemetry,
-      StreamContext streamContext) {
+      StreamContext streamContext)
+      throws IOException {
     this.metadataStore = metadataStore;
     this.blobStore = blobStore;
     this.telemetry = telemetry;
@@ -93,7 +94,7 @@
     this.configuration = physicalIOConfiguration;
     this.metadata = this.metadataStore.get(s3URI);
     ObjectKey.ObjectKeyBuilder objectKeyBuilder = ObjectKey.builder().s3URI(s3URI);
-    if (configuration.isDetectionModeOn()) {
+    if (configuration.isDetectionMode()) {
       objectKeyBuilder.etag(this.metadata.getEtag());
     }
     this.objectKey = objectKeyBuilder.build();
@@ -103,16 +104,10 @@
    * Returns object metadata.
    *
    * @return the metadata of the object.
-   * @throws IOException if an I/O error occurs
-   */
-  @Override
-<<<<<<< HEAD
+   */
+  @Override
   public ObjectMetadata metadata() {
     return metadata;
-=======
-  public ObjectMetadata metadata() throws IOException {
-    return metadataStore.get(s3URI);
->>>>>>> 5f87c9c0
   }
 
   /**
@@ -228,29 +223,28 @@
    */
   @Override
   public IOPlanExecution execute(IOPlan ioPlan) {
-    try {
-      return telemetry.measureVerbose(
-          () ->
-              Operation.builder()
-                  .name(OPERATION_EXECUTE)
-                  .attribute(StreamAttributes.uri(objectKey.getS3URI()))
-                  .attribute(StreamAttributes.etag(this.objectKey.getEtag()))
-                  .attribute(StreamAttributes.ioPlan(ioPlan))
-                  .attribute(
-                      StreamAttributes.physicalIORelativeTimestamp(
-                          System.nanoTime() - physicalIOBirth))
-                  .build(),
-          () -> blobStore.get(objectKey, this.metadata, streamContext).execute(ioPlan));
-    } catch (Exception e) {
-      handleOperationExceptions(e);
-      throw e;
-    }
+    return telemetry.measureVerbose(
+        () ->
+            Operation.builder()
+                .name(OPERATION_EXECUTE)
+                .attribute(StreamAttributes.uri(objectKey.getS3URI()))
+                .attribute(StreamAttributes.etag(this.objectKey.getEtag()))
+                .attribute(StreamAttributes.ioPlan(ioPlan))
+                .attribute(
+                    StreamAttributes.physicalIORelativeTimestamp(
+                        System.nanoTime() - physicalIOBirth))
+                .build(),
+        () -> blobStore.get(objectKey, this.metadata, streamContext).execute(ioPlan));
   }
 
   private void handleOperationExceptions(Exception e) {
-    System.out.println("Exception here: evicting bad key" + e);
-    metadataStore.evictKey(this.objectKey.getS3URI());
-    blobStore.evictKey(this.objectKey);
+    if (e.getCause() instanceof S3Exception) {
+      try {
+        metadataStore.evictKey(this.objectKey.getS3URI());
+      } finally {
+        blobStore.evictKey(this.objectKey);
+      }
+    }
   }
 
   private long contentLength() throws IOException {
