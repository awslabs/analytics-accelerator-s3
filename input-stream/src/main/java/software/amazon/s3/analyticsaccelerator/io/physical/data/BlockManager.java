--- conflicted
+++ resolved
@@ -214,16 +214,11 @@
         });
   }
 
-<<<<<<< HEAD
   private long getLastObjectByte() {
     return this.metadata.getContentLength() - 1;
-=======
-  private long getLastObjectByte() throws IOException {
-    return this.metadataStore.get(s3URI).getContentLength() - 1;
->>>>>>> 5f87c9c0
-  }
-
-  private long truncatePos(long pos) throws IOException {
+  }
+
+  private long truncatePos(long pos) {
     Preconditions.checkArgument(0 <= pos, "`pos` must not be negative");
 
     return Math.min(pos, getLastObjectByte());
