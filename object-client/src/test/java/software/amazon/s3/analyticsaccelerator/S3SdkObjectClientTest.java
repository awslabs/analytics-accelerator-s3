--- conflicted
+++ resolved
@@ -24,11 +24,8 @@
 import static org.mockito.Mockito.verify;
 
 import edu.umd.cs.findbugs.annotations.SuppressFBWarnings;
-<<<<<<< HEAD
-=======
 import java.io.IOException;
 import java.io.UncheckedIOException;
->>>>>>> 5f87c9c0
 import java.util.Optional;
 import java.util.concurrent.CompletableFuture;
 import java.util.concurrent.CompletionException;
@@ -49,11 +46,8 @@
 import software.amazon.awssdk.services.s3.model.GetObjectResponse;
 import software.amazon.awssdk.services.s3.model.HeadObjectRequest;
 import software.amazon.awssdk.services.s3.model.HeadObjectResponse;
-<<<<<<< HEAD
 import software.amazon.awssdk.services.s3.model.S3Exception;
-=======
 import software.amazon.s3.analyticsaccelerator.exceptions.ExceptionHandler;
->>>>>>> 5f87c9c0
 import software.amazon.s3.analyticsaccelerator.request.*;
 import software.amazon.s3.analyticsaccelerator.request.GetRequest;
 import software.amazon.s3.analyticsaccelerator.request.HeadRequest;
@@ -233,6 +227,7 @@
         GetRequest.builder()
             .s3Uri(S3URI.of("bucket", "key"))
             .range(new Range(0, 20))
+            .etag(ETAG.get())
             .referrer(new Referrer("bytes=0-20", ReadMode.SYNC))
             .build();
 
@@ -252,22 +247,25 @@
     assertEquals(
         "audit-referrer-value",
         capturedRequest.overrideConfiguration().get().headers().get(HEADER_REFERER).get(0));
-  }
-
-  @Test
-  void testGetObjectWithoutAuditHeaders() {
+    assertEquals(ETAG.get(), capturedRequest.ifMatch());
+  }
+
+  @Test
+  void testEtagMissingNotPresentInHeaders() {
     S3AsyncClient mockS3AsyncClient = createMockClient();
 
     S3SdkObjectClient client = new S3SdkObjectClient(mockS3AsyncClient);
+
+    StreamContext mockStreamContext = mock(StreamContext.class);
 
     GetRequest getRequest =
         GetRequest.builder()
             .s3Uri(S3URI.of("bucket", "key"))
             .range(new Range(0, 20))
-            .referrer(new Referrer("original-referrer", ReadMode.SYNC))
+            .referrer(new Referrer("bytes=0-20", ReadMode.SYNC))
             .build();
 
-    client.getObject(getRequest, null);
+    client.getObject(getRequest, mockStreamContext);
 
     ArgumentCaptor<GetObjectRequest> requestCaptor =
         ArgumentCaptor.forClass(GetObjectRequest.class);
@@ -280,9 +278,41 @@
                     any());
 
     GetObjectRequest capturedRequest = requestCaptor.getValue();
+    assertNull(capturedRequest.ifMatch());
+  }
+
+  @Test
+  void testGetObjectWithoutAuditHeaders() {
+    S3AsyncClient mockS3AsyncClient = createMockClient();
+
+    S3SdkObjectClient client = new S3SdkObjectClient(mockS3AsyncClient);
+
+    GetRequest getRequest =
+        GetRequest.builder()
+            .s3Uri(S3URI.of("bucket", "key"))
+            .range(new Range(0, 20))
+            .etag(ETAG.get())
+            .referrer(new Referrer("original-referrer", ReadMode.SYNC))
+            .build();
+
+    client.getObject(getRequest, null);
+
+    ArgumentCaptor<GetObjectRequest> requestCaptor =
+        ArgumentCaptor.forClass(GetObjectRequest.class);
+    verify(mockS3AsyncClient)
+        .getObject(
+            requestCaptor.capture(),
+            ArgumentMatchers
+                .<AsyncResponseTransformer<
+                        GetObjectResponse, ResponseInputStream<GetObjectResponse>>>
+                    any());
+
+    GetObjectRequest capturedRequest = requestCaptor.getValue();
     assertEquals(
         "original-referrer,readMode=SYNC",
         capturedRequest.overrideConfiguration().get().headers().get(HEADER_REFERER).get(0));
+
+    assertEquals(ETAG.get(), capturedRequest.ifMatch());
   }
 
   @Test
